--- conflicted
+++ resolved
@@ -46,11 +46,6 @@
 - Use `git status` a lot to see what you're working with.
 - Use `git tree` to see what branch you're checked out to, so there is no mixup to what branch is being committed to.
 
-<<<<<<< HEAD
-## 0. Repository setup
-This part of the documentation will detail the different steps in setting up the environment in order to run this project.
-### 0.1. Virtual environment setup
-=======
 ## Visual Studio Code setup
 I suggest installing the following extensions, and configuring them in the settings:
 - Black formatter, then go into VS Code settings > As a Default formatter add Black formatter > Search for Black > To `Black-formatter: Args` add: `--line-length=99`.
@@ -63,7 +58,6 @@
 ## 1. Repository setup
 
 ### Virtual environment setup
->>>>>>> 6357ef72
 We will use virtual environments as it is more reliable for testing.
 Creating a virtual environment requires a certain version of Python, we'll work with 3.10.
 
@@ -93,25 +87,8 @@
 pre-commit install
 ```
 
-### 0.3. Visual Studio Code setup (Optional, Dev only)
-I suggest installing the following extensions, and configuring them in the settings:
-- Black formatter, then go into VS Code settings > As a Default formatter add Black formatter > Search for Black > To `Black-formatter: Args` add: `--line-length=99`.
-- Flake8, then go into VS Code settings > Search for Flake8 > For `Flake8: Import Strategy` put `fromEnvironment`.
-- isort, then go into VS Code settings > Search for Flake8 > For `isort: Import Strategy` put `fromEnvironment`.
-- Python Extension Pack is good too.
-- RainbowCSV for easier viewing of `.csv` files.
-- vscode-pdf for easier viewing of `.pdf` files.
-
-This ensures there's no need to run pre-commit each time (the linting happens automatically most of the time, because of the extensions), consequently making the code versioning part a little less daunting.
-
-
-## 1. Training pipeline
-
-### 1.1. Dataset preparation
-
+2. For the requirements, run the following command:
 ```bash
-<<<<<<< HEAD
-=======
 pip install -r requirements.txt
 ```
 
@@ -119,7 +96,6 @@
 ## 2. Dataset preparation
 
 ```bash
->>>>>>> 6357ef72
 usage: dataset_preparation.py [-h] --csv-path CSV_PATH --images-dir IMAGES_DIR --output-dir OUTPUT_DIR [--image-size IMAGE_SIZE IMAGE_SIZE] [--val-split VAL_SPLIT] [--seed SEED]
                               [--overwrite]
 
@@ -141,95 +117,6 @@
 ```
 
 Running the script for dataset preparations is done as so, if you placed the original dataset into the `data/` folder:
-<<<<<<< HEAD
-
-```bash
-python training/src/train_utils/dataset_preparation/dataset_preparation.py \
-    --csv-path data/train/ISIC_2020_Training_GroundTruth.csv \
-    --images-dir data/train/images/ \
-    --output-dir data/train/resized/ \
-    --image-size 224 224 \
-    --val-split 0.2 \
-    --seed 27 \
-    --kfold 5
-```
-
-### 1.2. Training models
-For the entire training pipeline the following technologies are used:
-1. PyTorch Lightning for reproducibility, streamlining of code writing and debloating.
-2. Hydra for instantiating objects and experiment logging.
-3. Tensorboard / MLFlow for result logging.
-
-#### 1.2.1. Training scripts
-1. Setup the config files
-
-Datamodule
-```YAML
-_target_: training.src.datamodules.datamodule.MelanomaDataModule
-data_dir: ${paths.data_dir}/dataset/ # Set the path to the data directory here
-batch_size: 128
-num_workers: 6 # If you have a weaker cpu keep this at 4-6
-tile_size: [224, 224]
-pin_memory: True
-grayscale: False
-train_da: True
-val_da: False
-```
-
-- Note: The dataset directory that you are setting in the datamodule config must match the training you're going to do on it (regular training/val or K-Fold structure)
-
-Model
-```YAML
-_target_: training.src.models.mobilenetv3.MobileNetV3
-
-optimizer:
-  _target_: torch.optim.Adam
-  _partial_: true
-  lr: 0.001 # Set the learning rate as you see fit
-  weight_decay: 0.001 # And the R2 regularization
-
-scheduler:
-  _target_: torch.optim.lr_scheduler.ReduceLROnPlateau
-  _partial_: true
-  mode: min
-  factor: 0.1
-  patience: 5
-
-```
-
-2. Run the script for training or K-Fold training
-```bash
-python training/src/train/train.py
-python training/src/train/train_kfold.py
-```
-
-- Note: You can override parameters you set in the config files, for example change the dataset directory inside the run of the script. This works for every parameter in the configs, but to give an example: `python training/src/train/train.py datamodule.data_dir=data/other_dataset/`
-
-#### 1.2.2. Hyperparameter optimization
-The hyperparameter optimization is done using grid search (or other search supported by optuna)
-
-To do hyperparameter optimization:
-1. Set the config file up `hparams_search/grid_search.yaml`
-```YAML
-# @package _global_
-defaults:
-  - override /hydra/sweeper: basic
-optimized_metric: "val/acc_best"
-hydra:
-  mode: "MULTIRUN"
-
-  sweeper:
-    params:
-      model.optimizer.lr: choice(0.1, 0.01, 0.001, 0.0001)
-      datamodule.batch_size: choice(64, 128)
-      model.optimizer.weight_decay: choice(0.0, 0.01, 0.001)
-
-```
-2. Run the training script
-```bash
-python training/src/train/train.py -m hparams_search=grid_search
-python training/src/train/train_kfold.py -m hparams_search=grid_search
-=======
 ```bash
 python src/train_utils/dataset_preparation.py \
     --csv-path data/train/ISIC_2020_Training_GroundTruth.csv \
@@ -238,5 +125,4 @@
     --image-size 224 224 \
     --val-split 0.2 \
     --seed 27
->>>>>>> 6357ef72
 ```