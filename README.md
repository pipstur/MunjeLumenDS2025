# MunjeLumenDS2025 Melanoma detection
All of the code, visualizations and other things that are important to the entire solution can be found in this repository. The documentation will detail the different aspects of the entire pipeline.

## Hosted on Streamlit!
The infrastructure is hosted on the streamlit platform on this [URL](https://melanomdetection.streamlit.app/), and single image inferencing can be done there. The current best models are deployed there.

## Standards of committing and branching on the repository
1. Developers create a feature branch from main.
```bash
git checkout -b name/feature
```
Example:
```bash
git checkout -b vojislav/initial-setup
```

2. Developers commit to this branch in the following manner:
```bash
git commit -m "action: short description"
```
Example:
```bash
git commit -m "add: initial infrastructure for the project"
```
The actions that should generally be used are: `add`, `update`, `fix`. Removing something constitutes updating it, so give an additional comment in that case.

3. When work is done (everything that's improtant for the feature is committed), they create a pull request.
```bash
git push origin name/feature
```
Example:
```bash
git push origin vojislav/initial-setup
```
4. CI/CD runs status checks (linting, tests, etc).
5. Code is reviewed and approved.
- This is important because the developers need to be up to date with what is being done on the project.
6. The PR is merged using rebase and fast-forward, keeping a linear history. When merging the pull request, you should select the option to `squash and merge`.
- The source branch will be deleted when merged.
7. No merge commits, ensuring a clean Git history.
8. When you are finished, to update the remote repo with your own:
```bash
git checkout main
git fetch --prune
git pull --rebase
```

General adding, committing tips:
- Use `git status` a lot to see what you're working with.
- Use `git tree` to see what branch you're checked out to, so there is no mixup to what branch is being committed to.

## Visual Studio Code setup
I suggest installing the following extensions, and configuring them in the settings:
- Black formatter, then go into VS Code settings > As a Default formatter add Black formatter > Search for Black > To `Black-formatter: Args` add: `--line-length=99`.
- Flake8, then go into VS Code settings > Search for Flake8 > For `Flake8: Import Strategy` put `fromEnvironment`.
- isort, then go into VS Code settings > Search for Flake8 > For `isort: Import Strategy` put `fromEnvironment`.
- Python Extension Pack is good too.
- RainbowCSV for easier viewing of `.csv` files.
- vscode-pdf for easier viewing of `.pdf` files.

## 1. Repository setup

### Virtual environment setup
We will use virtual environments as it is more reliable for testing.
Creating a virtual environment requires a certain version of Python, we'll work with 3.10.

1. To create a virtual environment run the following:
`python3.10 -m venv venv`
2. Then, based on operating system, in the chosen terminal run the following:
- Windows (cmd):
`venv\Scripts\activate`
- Windows (PowerShell):
`venv\Scripts\Activate.ps1`
- Windows (Git Bash):
`source venv/Scripts/activate`
- Linux/macOS:
`source venv/bin/activate`

- Note: To deactivate a virtual environment, simply run `deactivate` in the terminal.

### 0.2. Installing dependencies
1. For the requirements, run the following command:
```bash
pip install -r requirements.txt
```

2. Pre-commit install for local linting (flake8, black, isort) (Optional, Dev only):
```bash
pip install pre-commit==2.13
pre-commit install
```

<<<<<<< HEAD
2. For the requirements, run the following command:
```bash
pip install -r requirements.txt
```
=======
3. Install Git Large file storage, for the models to be tracked
```bash
git lfs install
git lfs track "*.onnx"
```

### 0.3. Visual Studio Code setup (Optional, Dev only)
I suggest installing the following extensions, and configuring them in the settings:
- Black formatter, then go into VS Code settings > As a Default formatter add Black formatter > Search for Black > To `Black-formatter: Args` add: `--line-length=99`.
- Flake8, then go into VS Code settings > Search for Flake8 > For `Flake8: Import Strategy` put `fromEnvironment`.
- isort, then go into VS Code settings > Search for Flake8 > For `isort: Import Strategy` put `fromEnvironment`.
- Python Extension Pack is good too.
- RainbowCSV for easier viewing of `.csv` files.
- vscode-pdf for easier viewing of `.pdf` files.

This ensures there's no need to run pre-commit each time (the linting happens automatically most of the time, because of the extensions), consequently making the code versioning part a little less daunting.

>>>>>>> a4468e98


<<<<<<< HEAD
## 2. Dataset preparation
=======
### 1.0. Getting the data
The data will be downloaded, extracted and put into a format that's ready to be preparated.
```bash
usage: get_datasets.py [-h] --output-dir OUTPUT_DIR

Download and process ISIC dataset.

options:
  -h, --help            show this help message and exit
  --output-dir OUTPUT_DIR
                        Output directory for extracted data
```
>>>>>>> a4468e98

Example execution:
```bash
python training/src/train_utils/dataset_preparation/get_datasets.py \
--output-dir data/get_data/
```

### 1.1. Dataset preparation

```bash
usage: dataset_preparation.py [-h] --csv-path CSV_PATH --images-dir IMAGES_DIR --output-dir OUTPUT_DIR [--image-size IMAGE_SIZE IMAGE_SIZE] [--val-split VAL_SPLIT] [--test-split TEST_SPLIT] [--seed SEED] [--overwrite] [--kfold KFOLD]

options:
  -h, --help            show this help message and exit
  --csv-path CSV_PATH   Path to the CSV file with labels.
  --images-dir IMAGES_DIR
                        Directory containing input images.
  --output-dir OUTPUT_DIR
                        Directory to save resized images.
  --image-size IMAGE_SIZE IMAGE_SIZE
                        Target image size (width height). Default: 224x224
  --val-split VAL_SPLIT
                        Fraction of data for validation.
  --test-split TEST_SPLIT
                        Fraction of data for testing.
  --seed SEED           Random seed for dataset split.
  --overwrite, -o       Overwrite existing directory.
  --kfold KFOLD         Number of folds for K-Fold cross-validation.
```

Running the script for dataset preparations is done as so, if you placed the original dataset into the `data/` folder:
```bash
<<<<<<< HEAD
python src/train_utils/dataset_preparation.py \
    --csv-path data/train/ISIC_2020_Training_GroundTruth.csv \
    --images-dir data/train/ \
    --output-dir data/train/resized \
    --image-size 224 224 \
    --val-split 0.2 \
    --seed 27
=======
python training/src/train_utils/dataset_preparation/dataset_preparation.py \
    --csv-path data/get_data/merged_output.csv \
    --images-dir data/train/images/ \
    --output-dir data/train/resized/ \
    --image-size 224 224 \
    --val-split 0.2 \
    --seed 27 \
    --kfold 5
```

### 1.2. Training models
For the entire training pipeline the following technologies are used:
1. PyTorch Lightning for reproducibility, streamlining of code writing and debloating.
2. Hydra for instantiating objects and experiment logging.
3. Tensorboard / MLFlow for result logging.

#### 1.2.1. Training scripts
1. Setup the config files

Datamodule
```YAML
_target_: training.src.datamodules.datamodule.MelanomaDataModule
data_dir: ${paths.data_dir}/dataset/ # Set the path to the data directory here
dirs: ["train", "val", "test"]
batch_size: 128
imbalanced_sampling: true
num_workers: 6 # If you have a weaker cpu keep this at 4-6
tile_size: [224, 224]
pin_memory: True
grayscale: False
train_da: True
val_da: False
```

- Note: The dataset directory that you are setting in the datamodule config must match the training you're going to do on it (regular training/val or K-Fold structure)

Model
```YAML
_target_: training.src.models.mobilenetv3.MobileNetV3

optimizer:
  _target_: torch.optim.Adam
  _partial_: true
  lr: 0.001 # Set the learning rate as you see fit
  weight_decay: 0.001 # And the R2 regularization

scheduler:
  _target_: torch.optim.lr_scheduler.ReduceLROnPlateau
  _partial_: true
  mode: min
  factor: 0.1
  patience: 5

freeze_layers: true

loss_function: focal
```

2. Run the script for training or K-Fold training
```bash
python training/src/train/train.py
python training/src/train/train_kfold.py
```

- Note: You can override parameters you set in the config files, for example change the dataset directory inside the run of the script. This works for every parameter in the configs, but to give an example: `python training/src/train/train.py datamodule.data_dir=data/other_dataset/`

#### 1.2.2. Hyperparameter optimization
The hyperparameter optimization is done using grid search (or other search supported by optuna)

To do hyperparameter optimization:
1. Set the config file up `hparams_search/grid_search.yaml`
```YAML
# @package _global_
defaults:
  - override /hydra/sweeper: basic
optimized_metric: "val/roc_auc_best"
hydra:
  mode: "MULTIRUN"

  sweeper:
    params:
      model.optimizer.lr: choice(0.1, 0.01, 0.001, 0.0001)
      datamodule.batch_size: choice(64, 128)
      model.optimizer.weight_decay: choice(0.0, 0.01, 0.001)

```
2. Run the training script
```bash
python training/src/train/train.py -m hparams_search=grid_search
python training/src/train/train_kfold.py -m hparams_search=grid_search
```

### 1.3. Evaluating models
Model evaluation can be done using the `eval.py` method, to which the checkpoint path is passed in order to load it.
```bash
python training/src/eval/eval.py ckpt_path=training/logs/train/runs/run/checkpoints/epoch_x.ckpt
```
- Note: The model to which the checkpoint is pointing to, and the model passed to the `model=` parameter must be the same.

## 2. Running the Streamlit app locally
The streamlit app can be run locally, if you choose to iterate over it, this is done by the following command:
```bash
streamlit run app/streamlit_app.py
>>>>>>> a4468e98
```<|MERGE_RESOLUTION|>--- conflicted
+++ resolved
@@ -90,12 +90,6 @@
 pre-commit install
 ```
 
-<<<<<<< HEAD
-2. For the requirements, run the following command:
-```bash
-pip install -r requirements.txt
-```
-=======
 3. Install Git Large file storage, for the models to be tracked
 ```bash
 git lfs install
@@ -113,12 +107,9 @@
 
 This ensures there's no need to run pre-commit each time (the linting happens automatically most of the time, because of the extensions), consequently making the code versioning part a little less daunting.
 
->>>>>>> a4468e98
-
-
-<<<<<<< HEAD
-## 2. Dataset preparation
-=======
+
+## 1. Training pipeline
+
 ### 1.0. Getting the data
 The data will be downloaded, extracted and put into a format that's ready to be preparated.
 ```bash
@@ -131,7 +122,6 @@
   --output-dir OUTPUT_DIR
                         Output directory for extracted data
 ```
->>>>>>> a4468e98
 
 Example execution:
 ```bash
@@ -164,15 +154,6 @@
 
 Running the script for dataset preparations is done as so, if you placed the original dataset into the `data/` folder:
 ```bash
-<<<<<<< HEAD
-python src/train_utils/dataset_preparation.py \
-    --csv-path data/train/ISIC_2020_Training_GroundTruth.csv \
-    --images-dir data/train/ \
-    --output-dir data/train/resized \
-    --image-size 224 224 \
-    --val-split 0.2 \
-    --seed 27
-=======
 python training/src/train_utils/dataset_preparation/dataset_preparation.py \
     --csv-path data/get_data/merged_output.csv \
     --images-dir data/train/images/ \
@@ -276,5 +257,4 @@
 The streamlit app can be run locally, if you choose to iterate over it, this is done by the following command:
 ```bash
 streamlit run app/streamlit_app.py
->>>>>>> a4468e98
 ```